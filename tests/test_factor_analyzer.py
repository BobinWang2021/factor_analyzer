--- conflicted
+++ resolved
@@ -29,13 +29,8 @@
     data = pd.read_csv(path)
     s, p = calculate_bartlett_sphericity(data.values)
 
-<<<<<<< HEAD
     assert_almost_equal(s, 14185, places=2)
     assert_almost_equal(p, 0, places=2)
-=======
-    assert_almost_equal(s, 14185.00286)
-    assert_almost_equal(p, 0)
->>>>>>> b5e41d35
 
 
 def test_calculate_kmo():  # noqa: D103
@@ -46,30 +41,17 @@
     expected_overall = 0.81498
 
     values = [
-<<<<<<< HEAD
-        0.405516,
-        0.560049,
-        0.700033,
-        0.705446,
-        0.829063,
-        0.848425,
-        0.863502,
-        0.841143,
-        0.877076,
-        0.839272,
-    ]
-=======
         0.40551591065113307,
         0.56004925345997,
         0.7000330131087749,
         0.7054455920793854,
-        0.829063299715461, 
+        0.829063299715461,
         0.8484249727243623,
         0.8635016393452357,
         0.8411432114912387,
         0.8770763964694772,
-        0.8392720039048369]
->>>>>>> b5e41d35
+        0.8392720039048369,
+    ]
 
     expected_by_item = np.array(values)
 
@@ -113,21 +95,15 @@
         fa = FactorAnalyzer(rotation=None)
         fa.fit(data)
         _ = fa.transform(data)
-<<<<<<< HEAD
         expected_weights = np.array(
             (
                 [
-                    [0.33536334, -2.72509646, 0],
-                    [0.33916605, -0.29388849, 0],
-                    [0.33444588, 3.03060826, 0],
+                    [0.335363, -2.725096, 0.0],
+                    [0.339166, -0.293888, 0.0],
+                    [0.334446, 3.030608, -0.0],
                 ]
             )
         )
-=======
-        expected_weights = np.array(([[0.335363, -2.725096,  0.],
-                                      [0.339166, -0.293888,  0.],
-                                      [0.334446,  3.030608, -0.]]))
->>>>>>> b5e41d35
         assert_array_almost_equal(expected_weights, fa.weights_)
 
     def test_analyze_impute_mean(self):  # noqa: D102
@@ -161,10 +137,11 @@
 
         expected_corr = pd.DataFrame(
             [
-                [1.      , 0.987534, 0.946014],
-                [0.987534, 1.      , 0.983488],
-                [0.946014, 0.983488, 1.      ]
-        ]).values
+                [1.0, 0.987534, 0.946014],
+                [0.987534, 1.0, 0.983488],
+                [0.946014, 0.983488, 1.0],
+            ]
+        ).values
 
         fa = FactorAnalyzer(rotation=None, impute="median", n_factors=1)
         fa.fit(data)
